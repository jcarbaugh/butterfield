{
<<<<<<< HEAD
	"key": "",
	"name": "develbot",
=======
    "daemons": [
        "butterfield.handlers.devel.big_ben"
    ],
>>>>>>> 4b740c71
    "plugins": [
        "butterfield.handlers.devel.log",
        "butterfield.handlers.devel.emoji"
    ]
}<|MERGE_RESOLUTION|>--- conflicted
+++ resolved
@@ -1,12 +1,9 @@
 {
-<<<<<<< HEAD
 	"key": "",
 	"name": "develbot",
-=======
     "daemons": [
         "butterfield.handlers.devel.big_ben"
     ],
->>>>>>> 4b740c71
     "plugins": [
         "butterfield.handlers.devel.log",
         "butterfield.handlers.devel.emoji"
