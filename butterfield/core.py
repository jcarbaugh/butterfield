--- conflicted
+++ resolved
@@ -1,13 +1,9 @@
 import asyncio
-<<<<<<< HEAD
-import websockets
-=======
 import importlib
 import itertools
 import json
 import os
 import uuid
->>>>>>> da5b805c
 from collections import defaultdict
 
 import websockets
@@ -102,15 +98,11 @@
             self.handlers[event].append(coro)
 
     @asyncio.coroutine
-<<<<<<< HEAD
-    def post(self, channel, text):
+    def post(self, channel_name_or_id, text):
         if self.running is False:
             return
 
-=======
-    def post(self, channel_name_or_id, text):
         channel = self.get_channel(channel_name_or_id)
->>>>>>> da5b805c
         self._message_id += 1
         data = {'id': self._message_id,
                 'type': 'message',
